--- conflicted
+++ resolved
@@ -244,14 +244,7 @@
                 "Cannot save document, it is not of type BaseDocument, got %s",
                 type(document)
             )
-<<<<<<< HEAD
-        except OperationFailure, ex:
-            LOG.exception(str(ex))
-            ret_value = 500
-            break
-=======
             doc_id.append(None)
->>>>>>> bfd8ad9a
 
             if fail_on_err:
                 ret_value = 500
