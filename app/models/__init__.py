--- conflicted
+++ resolved
@@ -268,7 +268,6 @@
     UNTRIED_STATUS
 ]
 
-<<<<<<< HEAD
 # Valid job status.
 VALID_JOB_STATUS = [
     BUILD_STATUS,
@@ -277,8 +276,6 @@
     UNKNOWN_STATUS
 ]
 
-=======
->>>>>>> 3b390ef8
 # Valid test case status.
 VALID_TEST_CASE_STATUS = [
     ERROR_STATUS,
@@ -527,10 +524,17 @@
 }
 
 JOB_VALID_KEYS = {
-    "POST": [
-        JOB_KEY,
-        KERNEL_KEY
-    ],
+    "POST": {
+        MANDATORY_KEYS: [
+            JOB_KEY,
+            KERNEL_KEY
+        ],
+        ACCEPTED_KEYS: [
+            JOB_KEY,
+            KERNEL_KEY,
+            STATUS_KEY
+        ]
+    },
     "GET": [
         CREATED_KEY,
         ID_KEY,
@@ -538,8 +542,8 @@
         KERNEL_KEY,
         NAME_KEY,
         PRIVATE_KEY,
-        STATUS_KEY
-    ]
+        STATUS_KEY,
+    ],
 }
 
 BATCH_VALID_KEYS = {
